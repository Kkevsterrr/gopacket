--- conflicted
+++ resolved
@@ -8,12 +8,8 @@
 
 import (
 	"encoding/binary"
-<<<<<<< HEAD
+	"errors"
 	"github.com/Kkevsterrr/gopacket"
-=======
-	"errors"
-	"github.com/google/gopacket"
->>>>>>> a9779d13
 )
 
 // IPSecAH is the authentication header for IPv4/6 defined in
