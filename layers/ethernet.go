--- conflicted
+++ resolved
@@ -39,29 +39,15 @@
 	if len(data) < 14 {
 		return errors.New("Ethernet packet too small")
 	}
-<<<<<<< HEAD
 	eth.DstMAC = net.HardwareAddr(data[0:6])
 	eth.SrcMAC = net.HardwareAddr(data[6:12])
 	eth.EthernetType = EthernetType(binary.BigEndian.Uint16(data[12:14]))
-	eth.baseLayer = baseLayer{data[:14], data[14:]}
-	if eth.EthernetType < 0x0600 {
-		eth.Length = uint16(eth.EthernetType)
-		eth.EthernetType = EthernetTypeLLC
-		if cmp := len(eth.payload) - int(eth.Length); cmp < 0 {
-			df.SetTruncated()
-=======
-	eth := &Ethernet{
-		DstMAC:       net.HardwareAddr(data[0:6]),
-		SrcMAC:       net.HardwareAddr(data[6:12]),
-		EthernetType: EthernetType(binary.BigEndian.Uint16(data[12:14])),
-		BaseLayer:    BaseLayer{data[:14], data[14:]},
-	}
+	eth.BaseLayer = BaseLayer{data[:14], data[14:]}
 	if eth.EthernetType < 0x0600 {
 		eth.Length = uint16(eth.EthernetType)
 		eth.EthernetType = EthernetTypeLLC
 		if cmp := len(eth.Payload) - int(eth.Length); cmp < 0 {
-			p.SetTruncated()
->>>>>>> 30ef1d77
+			df.SetTruncated()
 		} else if cmp > 0 {
 			// Strip off bytes at the end, since we have too many bytes
 			eth.Payload = eth.Payload[:len(eth.Payload)-cmp]
