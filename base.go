// Copyright (c) 2012 Google, Inc. All rights reserved.
// Copyright (c) 2009-2012 Andreas Krennmair. All rights reserved.

package gopacket

import (
	"encoding/binary"
	"net"
	"strconv"
)

// LayerType is a unique identifier for each type of layer.  This enumeration
// does not match with any externally available numbering scheme... it's solely
// usable/useful within this library as a means for requesting layer types
// (see Packet.Layer) and determining which types of layers have been decoded.
// A LayerType corresponds 1:1 to a struct type.
type LayerType int

const (
<<<<<<< HEAD
	LayerTypePayload       LayerType = iota // Type: Payload
	LayerTypeDecodeFailure                  // Type: DecodeFailure
	LayerTypeEthernet                       // Type: Ethernet
	LayerTypePPP                            // Type: PPP
	LayerTypeIPv4                           // Type: IPv4
	LayerTypeIPv6                           // Type: IPv6
	LayerTypeTCP                            // Type: TCP
	LayerTypeUDP                            // Type: UDP
	LayerTypeICMP                           // Type: ICMP
	LayerTypeDot1Q                          // Type: Dot1Q
	LayerTypeARP                            // Type: ARP
	LayerTypeMPLS                           // Type: MPLS
=======
	LayerTypePayload LayerType = iota
	LayerTypeDecodeFailure
	LayerTypeEthernet
	LayerTypePPP
	LayerTypeIPv4
	LayerTypeIPv6
	LayerTypeTCP
	LayerTypeUDP
	LayerTypeICMP
	LayerTypeDot1Q
	LayerTypeARP
>>>>>>> 887df863
)

func (l LayerType) String() string {
	switch l {
	case LayerTypePayload:
		return "Payload"
	case LayerTypeDecodeFailure:
		return "DecodeFailure"
	case LayerTypeEthernet:
		return "Ethernet"
	case LayerTypePPP:
		return "PPP"
	case LayerTypeIPv4:
		return "IPv4"
	case LayerTypeIPv6:
		return "IPv6"
	case LayerTypeTCP:
		return "TCP"
	case LayerTypeUDP:
		return "UDP"
	case LayerTypeICMP:
		return "ICMP"
	case LayerTypeDot1Q:
		return "Dot1Q"
	case LayerTypeARP:
		return "ARP"
	}
	return strconv.Itoa(int(l))
}

// Layer represents a single decoded packet layer (using either the
// OSI or TCP/IP definition of a layer).  When decoding, a packet's data is
// broken up into a number of layers.  The caller may call LayerType() to
// figure out which type of layer he's received from the packet.  Optionally,
// he may then use a type assertion to get the actual layer type for deep
// inspection of the data.
type Layer interface {
	LayerType() LayerType
}

// Payload is a Layer containing the payload of a packet.  The definition of
// what constitutes the payload of a packet depends on previous layers; for
// TCP and UDP, we stop decoding above layer 4 and return the remaining
// bytes as a Payload.  Payload is an ApplicationLayer.
type Payload struct {
	Data []byte
}

// LayerType returns LayerTypePayload
func (p *Payload) LayerType() LayerType { return LayerTypePayload }
func (p *Payload) Payload() []byte      { return p.Data }

// Address is the set of bytes used to address packets at various layers.
// See LinkLayer, NetworkLayer, and TransportLayer specifications.
type Address interface {
	String() string
	Raw() []byte
}

// MACAddress is the set of bytes representing a MAC address
type MACAddress net.HardwareAddr

func (a MACAddress) Raw() []byte    { return a }
func (a MACAddress) String() string { return net.HardwareAddr(a).String() }

// IPAddress is the set of bytes representing an IPv4 or IPv6 address
type IPAddress net.IP

func (a IPAddress) Raw() []byte    { return a }
func (a IPAddress) String() string { return net.IP(a).String() }

// PortAddress is the set of bytes representing a port number.  Users may
// get the port number for TCP/UDP layers by requesting it directly from the
// TCP or UDP layer (SrcPort/DstPort), but this address allows us to treat
// the port as a protocol-agnostic address for an application on a system.
type PortAddress []byte

func (a PortAddress) Raw() []byte    { return a }
func (a PortAddress) String() string { return strconv.Itoa(int(binary.BigEndian.Uint16(a))) }

// These layers correspond to Internet Protocol Suite (TCP/IP) layers, and their
// corresponding OSI layers, as best as possible.

// LinkLayer is the packet layer corresponding to TCP/IP layer 1 (OSI layer 2)
type LinkLayer interface {
	Layer
	SrcLinkAddr() Address
	DstLinkAddr() Address
}

// NetworkLayer is the packet layer corresponding to TCP/IP layer 2 (OSI
// layer 3)
type NetworkLayer interface {
	Layer
	SrcNetAddr() Address
	DstNetAddr() Address
}

// TransportLayer is the packet layer corresponding to the TCP/IP layer 3 (OSI
// layer 4)
type TransportLayer interface {
	Layer
	SrcAppAddr() Address
	DstAppAddr() Address
}

// ApplicationLayer is the packet layer corresponding to the TCP/IP layer 4 (OSI
// layer 7), also known as the packet payload.
type ApplicationLayer interface {
	Layer
	Payload() []byte
}

// ErrorLayer is a packet layer created when decoding of the packet has failed.
// Its payload is all the bytes that we were unable to decode, and the returned
// error details why the decoding failed.
type ErrorLayer interface {
	Layer
	Payload() []byte
	Error() error
}<|MERGE_RESOLUTION|>--- conflicted
+++ resolved
@@ -17,20 +17,6 @@
 type LayerType int
 
 const (
-<<<<<<< HEAD
-	LayerTypePayload       LayerType = iota // Type: Payload
-	LayerTypeDecodeFailure                  // Type: DecodeFailure
-	LayerTypeEthernet                       // Type: Ethernet
-	LayerTypePPP                            // Type: PPP
-	LayerTypeIPv4                           // Type: IPv4
-	LayerTypeIPv6                           // Type: IPv6
-	LayerTypeTCP                            // Type: TCP
-	LayerTypeUDP                            // Type: UDP
-	LayerTypeICMP                           // Type: ICMP
-	LayerTypeDot1Q                          // Type: Dot1Q
-	LayerTypeARP                            // Type: ARP
-	LayerTypeMPLS                           // Type: MPLS
-=======
 	LayerTypePayload LayerType = iota
 	LayerTypeDecodeFailure
 	LayerTypeEthernet
@@ -42,7 +28,6 @@
 	LayerTypeICMP
 	LayerTypeDot1Q
 	LayerTypeARP
->>>>>>> 887df863
 )
 
 func (l LayerType) String() string {
